--- conflicted
+++ resolved
@@ -8,13 +8,7 @@
 
 # NOTE (sumanthrh): `micro_train_batch_size_per_gpu` and `micro_forward_batch_size_per_gpu` can be tuned
 
-<<<<<<< HEAD
-DATA_DIR="$HOME/data/gsm8k"
-NUM_GPUS=1
-LOGGER="wandb"  # change to "console" to print to stdout
-=======
 # You can override the default values with e.g.: `NUM_GPUS=1 bash examples/gsm8k/run_gsm8k.sh`.
->>>>>>> 0a913ab1
 
 : "${DATA_DIR:="$HOME/data/gsm8k"}"
 : "${NUM_GPUS:=4}"

"""
Main entrypoint for evaluation-only.
"""

import asyncio

import hydra
import ray
from loguru import logger
from omegaconf import DictConfig
from typing import Any

from skyrl_train.entrypoints.main_base import (
    BasePPOExp,
    config_dir,
    create_ray_wrapped_inference_engines_from_config,
    create_remote_inference_engines_from_config,
)
from skyrl_train.inference_engines.inference_engine_client import InferenceEngineClient
from skyrl_train.utils.utils import validate_generator_cfg, initialize_ray
from skyrl_train.eval import evaluation
from skyrl_train.utils.trainer_utils import build_dataloader


class EvalOnlyEntrypoint(BasePPOExp):
    def get_train_dataset(self):
        """Override to avoid requiring a train dataset for eval-only runs."""
        return None

    async def run(self) -> dict[str, Any]:
        assert self.eval_dataset is not None, "The evaluation only entrypoint requires an eval dataset is provided"

        tokenizer = self.tokenizer

        if self.cfg.generator.run_engines_locally:
            inference_engines = create_ray_wrapped_inference_engines_from_config(self.cfg, self.colocate_pg, tokenizer)
        else:
<<<<<<< HEAD
            inference_engines = create_remote_inference_engines_from_config(self.cfg)
=======
            inference_engines = create_remote_inference_engines_from_config(self.cfg, tokenizer)

>>>>>>> b19a9d32
        inference_engine_client = InferenceEngineClient(inference_engines, tokenizer, self.cfg)
        await inference_engine_client.wake_up()
        generator = self.get_generator(self.cfg, tokenizer, inference_engine_client)

<<<<<<< HEAD
        results: dict[str, Any] = await evaluation(
            cfg=self.cfg,
            eval_dataloader=build_dataloader(self.cfg, self.eval_dataset, is_train=False),
            tokenizer=self.tokenizer,
            global_step=None,
=======
        tracker = self.get_tracker()
        trainer = RayPPOTrainer(
            cfg=self.cfg,
            tracker=tracker,
            tokenizer=tokenizer,
            train_dataset=None,
            eval_dataset=self.eval_dataset,
            inference_engine_client=inference_engine_client,
>>>>>>> b19a9d32
            generator=generator,
        )

<<<<<<< HEAD
        # Export to wandb if configured
        logger_cfg = self.cfg.trainer.logger
        uses_wandb = logger_cfg == "wandb" if isinstance(logger_cfg, str) else "wandb" in logger_cfg
        if uses_wandb:
            tracker = self.get_tracker()
            tracker.log(results, step=0)
=======
        results: dict[str, Any] = await trainer.eval(eval_only=True)
        tracker.log(results, step=0, commit=True)
>>>>>>> b19a9d32

        return results


@ray.remote(num_cpus=1)
def eval_entrypoint(cfg: DictConfig) -> dict:
    exp = EvalOnlyEntrypoint(cfg)
    return asyncio.run(exp.run())


@hydra.main(config_path=config_dir, config_name="ppo_base_config", version_base=None)
def main(cfg: DictConfig) -> None:
    validate_generator_cfg(cfg)
    initialize_ray(cfg)
    metrics = ray.get(eval_entrypoint.remote(cfg))
    logger.info(f"Metrics from eval only run: {metrics}")


if __name__ == "__main__":
    main()<|MERGE_RESOLUTION|>--- conflicted
+++ resolved
@@ -35,46 +35,26 @@
         if self.cfg.generator.run_engines_locally:
             inference_engines = create_ray_wrapped_inference_engines_from_config(self.cfg, self.colocate_pg, tokenizer)
         else:
-<<<<<<< HEAD
-            inference_engines = create_remote_inference_engines_from_config(self.cfg)
-=======
             inference_engines = create_remote_inference_engines_from_config(self.cfg, tokenizer)
 
->>>>>>> b19a9d32
         inference_engine_client = InferenceEngineClient(inference_engines, tokenizer, self.cfg)
         await inference_engine_client.wake_up()
         generator = self.get_generator(self.cfg, tokenizer, inference_engine_client)
 
-<<<<<<< HEAD
         results: dict[str, Any] = await evaluation(
             cfg=self.cfg,
             eval_dataloader=build_dataloader(self.cfg, self.eval_dataset, is_train=False),
             tokenizer=self.tokenizer,
             global_step=None,
-=======
-        tracker = self.get_tracker()
-        trainer = RayPPOTrainer(
-            cfg=self.cfg,
-            tracker=tracker,
-            tokenizer=tokenizer,
-            train_dataset=None,
-            eval_dataset=self.eval_dataset,
-            inference_engine_client=inference_engine_client,
->>>>>>> b19a9d32
             generator=generator,
         )
 
-<<<<<<< HEAD
         # Export to wandb if configured
         logger_cfg = self.cfg.trainer.logger
         uses_wandb = logger_cfg == "wandb" if isinstance(logger_cfg, str) else "wandb" in logger_cfg
         if uses_wandb:
             tracker = self.get_tracker()
             tracker.log(results, step=0)
-=======
-        results: dict[str, Any] = await trainer.eval(eval_only=True)
-        tracker.log(results, step=0, commit=True)
->>>>>>> b19a9d32
 
         return results
 

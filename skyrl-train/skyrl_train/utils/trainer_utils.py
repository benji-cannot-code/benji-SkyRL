from typing import List, Dict, Any, Union, Callable, Optional, Tuple, TypedDict
from enum import Enum
import ray
from skyrl_train.workers.worker import PPORayActorGroup
from ray.util.scheduling_strategies import NodeAffinitySchedulingStrategy
import os
from loguru import logger
from omegaconf import DictConfig
import json
import torch
import numpy as np
from collections import defaultdict
from skyrl_train.generators.utils import get_metrics_from_generator_output, concatenate_generator_outputs
from skyrl_train.generators.base import GeneratorInput, GeneratorOutput
from transformers import AutoTokenizer
from pathlib import Path
from skyrl_train.utils import io
from skyrl_train.dataset import PromptDataset
from torchdata.stateful_dataloader import StatefulDataLoader

BasicType = Union[int, float, str, bool, type(None)]

GLOBAL_STEP_PREFIX = "global_step_"


class ResumeMode(Enum):
    NONE = "none"
    LATEST = "latest"
    FROM_PATH = "from_path"

    @classmethod
    def _missing_(cls, value):
        if value is None:
            return cls.NONE
        return super()._missing_(value)


def get_node_ids(
    policy_model: PPORayActorGroup, critic_model: Optional[PPORayActorGroup], ref_model: Optional[PPORayActorGroup]
) -> List[str]:
    """Get the node ids of the policy, critic, and ref models.

    Args:
        policy_model: Policy model actor group
        critic_model: Critic model actor group (Optional)
        ref_model: Ref model actor group (Optional)
    """
    policy_node_ids: List[str] = ray.get(policy_model.async_run_ray_method("pass_through", "get_ray_node_id"))
    if critic_model is not None:
        critic_node_ids: List[str] = ray.get(critic_model.async_run_ray_method("pass_through", "get_ray_node_id"))
    else:
        critic_node_ids = []
    if ref_model is not None:
        ref_node_ids: List[str] = ray.get(ref_model.async_run_ray_method("pass_through", "get_ray_node_id"))
    else:
        ref_node_ids = []

    unique_node_ids = list(set(policy_node_ids + critic_node_ids + ref_node_ids))
    return unique_node_ids


def run_on_each_node(node_ids: List[str], fn: Callable, *args, **kwargs):
    """Simple helper to run a function on each node.

    Args:
        node_ids: List of node ids to run the function on
        fn: Function to run
        *args: Arguments to pass to the function
        **kwargs: Keyword arguments to pass to the function
    """
    node_ids = list(set(node_ids))
    task = ray.remote(num_cpus=0.25)(fn)
    refs = []

    for node_id in node_ids:
        node_task = task.options(
            scheduling_strategy=NodeAffinitySchedulingStrategy(
                node_id=node_id,
                soft=False,
            )
        )
        refs.append(node_task.remote(*args, **kwargs))

    return ray.get(refs)


def extract_step_from_path(path: str) -> int:
    basename = os.path.basename(path)
    if basename.startswith(GLOBAL_STEP_PREFIX):
        return int(basename.split(GLOBAL_STEP_PREFIX)[1])
    return -1


def get_latest_checkpoint_step(checkpoint_base_path: str) -> int:
    """
    Get the latest global step from checkpoint directory by reading latest_ckpt_global_step.txt.

    Args:
        checkpoint_base_path: Base path where checkpoints are stored

    Returns:
        int: Latest global step, or 0 if no checkpoint found
    """
    latest_file_path = os.path.join(checkpoint_base_path, "latest_ckpt_global_step.txt")

    if not io.exists(latest_file_path):
        return 0

    try:
        with io.open_file(latest_file_path, "r") as f:
            content = f.read().strip()
        return int(content)
    except (ValueError, IOError) as e:
        logger.warning(f"Failed to read latest checkpoint step from {latest_file_path}: {e}")
        return 0


def list_checkpoint_dirs(checkpoint_base_path: str) -> list[str]:
    """
    List all checkpoint directories in the base path.

    Args:
        checkpoint_base_path: Base path where checkpoints are stored

    Returns:
        list[str]: List of checkpoint directory names
    """
    if not io.exists(checkpoint_base_path):
        return []

    try:
        all_items = io.list_dir(checkpoint_base_path)

        # Filter for directories that match the global_step_* pattern
        checkpoint_dirs = []
        for item in all_items:
            # Get just the basename for pattern matching
            basename = os.path.basename(item)
            if basename.startswith("global_step_") and io.isdir(os.path.join(checkpoint_base_path, basename)):
                checkpoint_dirs.append(basename)

        return sorted(checkpoint_dirs)
    except Exception as e:
        logger.warning(f"Failed to list checkpoint directories from {checkpoint_base_path}: {e}")
        return []


def cleanup_old_checkpoints(checkpoint_base_path: str, max_checkpoints: int) -> None:
    """
    Clean up old checkpoints, keeping only the most recent `max_checkpoints` checkpoints.

    Args:
        checkpoint_base_path: Base path where checkpoints are stored
        max_checkpoints: Maximum number of checkpoints to keep
    """
    if max_checkpoints < 0:
        return

    checkpoint_dirs = list_checkpoint_dirs(checkpoint_base_path)

    if len(checkpoint_dirs) <= max_checkpoints:
        return

    # Sort by step number (extract number from global_step_N)
    def extract_step(dirname):
        try:
            return int(dirname.split("global_step_")[1])
        except (IndexError, ValueError):
            return 0

    checkpoint_dirs.sort(key=extract_step)

    # Remove oldest checkpoints
    dirs_to_remove = checkpoint_dirs[:-max_checkpoints] if max_checkpoints > 0 else checkpoint_dirs

    for dir_name in dirs_to_remove:
        full_path = os.path.join(checkpoint_base_path, dir_name)
        try:
            io.remove(full_path)
            step_num = extract_step(dir_name)
            logger.info(f"Cleaned up old checkpoint: global_step_{step_num} at {full_path}")
        except Exception as e:
            logger.warning(f"Failed to remove old checkpoint {full_path}: {e}")


def validate_consistency_for_latest_checkpoint(
    root_ckpt_folder: str, ckpt_iteration: int, checkpoint_path: str, latest_checkpoint_file: str, save_interval: int
):
    """Validate that the checkpoint folder is consistent with the latest checkpoint file.

    Asserts that the folder with the highest global step is the latest checkpoint tracked by `latest_checkpoint_file`.
    Otherwise, the folder state is inconsistent and the user should delete other checkpoints.
    """
    if io.exists(root_ckpt_folder):
        checkpoint_dirs = list_checkpoint_dirs(root_ckpt_folder)
        if checkpoint_dirs:
            global_step_values = [extract_step_from_path(d) for d in checkpoint_dirs]
            max_global_step_in_folder = max(global_step_values)
            # NOTE (sumanthrh): We allow a checkpoint folder to be `save_interval` steps ahead of the latest checkpoint in `latest_checkpoint_file`. This is because the last checkpoint can be an incomplete checkpoint.
            if max_global_step_in_folder - ckpt_iteration > save_interval:
                max_global_step_in_folder_path = os.path.join(
                    root_ckpt_folder, f"{GLOBAL_STEP_PREFIX}{max_global_step_in_folder}"
                )
                raise ValueError(
                    f"Inconsistent checkpoint folder. Latest checkpoint file {latest_checkpoint_file} points to {ckpt_iteration}, but the folder has checkpoints with higher global step - Found global steps {max_global_step_in_folder_path}. This is likely because checkpoint {max_global_step_in_folder_path} was created in a previous run while the latest run is at {checkpoint_path}. Please delete/move checkpoints from older runs and try again."
                )


def sanitize_data_source(data_source: str) -> str:
    """Sanitize data source name for use in file paths."""
    if data_source is None:
        return "unknown"
    return data_source.replace("/", "_")


def calculate_per_dataset_metrics(
    concat_generator_outputs: GeneratorOutput,
    concat_uids: List[str],
    concat_data_sources: List[str],
    n_samples_per_prompt: int,
) -> Dict[str, float]:
    """Calculate metrics per data source."""
    eval_metrics = {}

    # Group indices by data source
    data_source_indices = {}
    for i, data_source in enumerate(concat_data_sources):
        if data_source is None:
            data_source = "unknown"
        if data_source not in data_source_indices:
            data_source_indices[data_source] = []
        data_source_indices[data_source].append(i)

    # Calculate metrics for each data source
    for data_source, indices in data_source_indices.items():
        # Extract subset for this data source
        subset_generator_output = {
            key: [value[i] for i in indices]
            for key, value in concat_generator_outputs.items()
            if isinstance(value, list)
        }
        subset_uids = [concat_uids[i] for i in indices]

        # Calculate metrics for this subset
        avg_score, pass_at_n = get_metrics_from_generator_output(subset_generator_output, subset_uids)

        # Add to eval metrics with proper naming
        sanitized_data_source = sanitize_data_source(data_source)
        eval_metrics[f"eval/{sanitized_data_source}/avg_score"] = avg_score
        eval_metrics[f"eval/{sanitized_data_source}/pass_at_{n_samples_per_prompt}"] = pass_at_n

    return eval_metrics


def dump_per_dataset_eval_results(
    dump_dir_path: Path,
    tokenizer: AutoTokenizer,
    concat_generator_outputs: GeneratorOutput,
    concat_data_sources: List[str],
    concat_all_envs: List[str],
    concat_env_extras: List[Dict[str, Any]],
    eval_metrics: Dict[str, float],
):
    """Dump evaluation results per dataset and overall aggregated results."""

    # Prepare common data
    input_prompts = [tokenizer.decode(prompt) for prompt in concat_generator_outputs["prompt_token_ids"]]
    output_responses = [tokenizer.decode(response) for response in concat_generator_outputs["response_ids"]]

    # Group indices by data source
    data_source_indices = {}
    for i, data_source in enumerate(concat_data_sources):
        if data_source is None:
            data_source = "unknown"
        if data_source not in data_source_indices:
            data_source_indices[data_source] = []
        data_source_indices[data_source].append(i)

    # Dump per-dataset files
    for data_source, indices in data_source_indices.items():
        sanitized_data_source = sanitize_data_source(data_source)
        filename = dump_dir_path / f"{sanitized_data_source}.jsonl"

        with open(filename, "w") as f:
            for i in indices:
                entry = {
                    "input_prompt": input_prompts[i],
                    "output_response": output_responses[i],
                    "score": concat_generator_outputs["rewards"][i],
                    "stop_reason": concat_generator_outputs.get("stop_reasons", [None] * len(input_prompts))[i],
                    "env_class": concat_all_envs[i],
                    "env_extras": concat_env_extras[i],
                    "data_source": data_source,
                }
                f.write(json.dumps(entry, ensure_ascii=False) + "\n")

        logger.info(f"Dumped eval data for {data_source} to {filename}")

    # Dump aggregated results file
    aggregated_filename = dump_dir_path / "aggregated_results.jsonl"
    with open(aggregated_filename, "w") as f:
        f.write(json.dumps(eval_metrics, ensure_ascii=False) + "\n")

    logger.info(f"Dumped aggregated eval metrics to {aggregated_filename}")


class DynamicSamplingState(TypedDict, total=False):
    """Schema for dynamic sampling state dictionary.

    Fields:
        sample_batch_count: Counter for the number of sample batches processed
        collected_generator_output: Accumulated generator output (filter strategy only)
        collected_uids: Accumulated UIDs (filter strategy only)
        num_prompts_in_batch: Number of prompts collected so far (filter strategy only)
    """

    sample_batch_count: int
    collected_generator_output: Optional[GeneratorOutput]
    collected_uids: Optional[List[str]]
    num_prompts_in_batch: Optional[int]


def handle_dynamic_sampling(
    generator_output: GeneratorOutput,
    uids: List[str],
    sampling_config: Dict[str, Any],
    collected_state: Optional[DynamicSamplingState] = None,
) -> Tuple[GeneratorOutput, List[str], bool, Optional[DynamicSamplingState]]:
    """
    Handle dynamic sampling with different strategies (filter, replace).

    filter (used in DAPO) - filter out groups with std == 0 and group size > 1 and resample until we have enough prompts
    replace (used in POLARIS, WebSailor) - replace bad (std == 0) samples with good (std > 0) samples

    Args:
        generator_output: Current batch generator output
        uids: Current batch UIDs
        sampling_config: Configuration dict with sampling parameters
        collected_state: State for accumulating data across batches (for filter strategy)

    Returns:
        Tuple of (processed_generator_output, processed_uids, keep_sampling, updated_state)
    """
    sampling_type = sampling_config.get("type", None)

    if sampling_type is None:
        return generator_output, uids, False, None

    if sampling_type == "replace":
        # For "replace" strategy, the collected state is not used.
        processed_output, processed_uids, keep_sampling = handle_replace_sampling(
            generator_output, uids, sampling_config
        )
        return processed_output, processed_uids, keep_sampling, collected_state
    elif sampling_type == "filter":
        # For filter strategies, accumulate the generator output and UIDs across batches in collected_state if we are sampling repeatedly.
        return handle_filter_sampling(generator_output, uids, sampling_config, collected_state)
    else:
        raise ValueError(f"Invalid dynamic sampling type: {sampling_type}")


def handle_replace_sampling(
    generator_output: GeneratorOutput, uids: List[str], sampling_config: Dict[str, Any]
) -> Tuple[GeneratorOutput, List[str], bool]:
    """
    Handle replace sampling strategy based on POLARIS implementation

    Reference: https://github.com/ChenxinAn-fdu/POLARIS/blob/8c82adb16b8e45c1a34f6d0e23e35deb66dd1ae7/verl/verl/trainer/ppo/ray_trainer.py#L995-L1022.

    Args:
        generator_output: Current batch generator output
        uids: Current batch UIDs
        sampling_config: Configuration dict with sampling parameters
    Returns:
        Tuple of (processed_generator_output, processed_uids, keep_sampling)
    """
    n_samples_per_prompt = sampling_config["n_samples_per_prompt"]
    min_replace_ratio = sampling_config["min_replace_ratio"]

    # Extract rewards and convert to sequence-level if needed
    rewards_list = generator_output["rewards"]
    if rewards_list and isinstance(rewards_list[0], list):
        # Token-level rewards: sum to get sequence rewards
        rewards = np.array([sum(r) for r in rewards_list])
    else:
        rewards = np.array(rewards_list)

    # get mapping of uids to list of indices and metrics
    uid2indices = defaultdict(list)
    uid2metric_vals = defaultdict(list)
    for idx, uid in enumerate(uids):
        uid2indices[uid].append(idx)
        uid2metric_vals[uid].append(rewards[idx])

    # Group by UID and calculate metrics
    uid2metric_std = {}
    for uid, metric_vals in uid2metric_vals.items():
        uid2metric_std[uid] = np.std(metric_vals)

    # Determine good UIDs: those with std > 0 (or group size == 1)
    good_uids = set([uid for uid, std in uid2metric_std.items() if std > 0 or n_samples_per_prompt == 1])
    bad_uids = set([uid for uid, std in uid2metric_std.items() if std == 0 and n_samples_per_prompt > 1])

    logger.info(f"Replace sampling: {len(good_uids)} good UIDs out of {len(uid2metric_vals)} total prompts")

    # Check if we have enough good UIDs (more than min_replace_ratio of the batch)
    if len(good_uids) > len(uid2metric_vals) * min_replace_ratio:
        logger.info("============= Dynamic sampling replace ===========")
        logger.info(f"Number of good prompts: {len(good_uids)}")
        logger.info(f"Number of bad prompts: {len(bad_uids)}")

        # Get good uids to replace the bad uids (length of bad uids)
        replacement_uids = get_bad_sample_replacements(good_uids, bad_uids)  # uids to replace the bad uids
        # get replacement indices
        replacement_indices = []
        for uid in replacement_uids:
            replacement_indices.extend(uid2indices[uid])
        # get bad indices
        bad_indices = []
        for uid in bad_uids:
            bad_indices.extend(uid2indices[uid])

        # Replace bad samples with good ones (modify in place because replacement_idx and bad_idx should not overlap)
        for bad_idx, replacement_idx in zip(bad_indices, replacement_indices):
            generator_output["prompt_token_ids"][bad_idx] = generator_output["prompt_token_ids"][replacement_idx].copy()
            generator_output["response_ids"][bad_idx] = generator_output["response_ids"][replacement_idx].copy()
            replacement_reward = generator_output["rewards"][replacement_idx]
            generator_output["rewards"][bad_idx] = (
                replacement_reward.copy() if isinstance(replacement_reward, list) else replacement_reward
            )
            generator_output["loss_masks"][bad_idx] = generator_output["loss_masks"][replacement_idx].copy()
            if generator_output["stop_reasons"]:
                generator_output["stop_reasons"][bad_idx] = generator_output["stop_reasons"][replacement_idx]

            if generator_output["rollout_logprobs"]:
                generator_output["rollout_logprobs"][bad_idx] = generator_output["rollout_logprobs"][replacement_idx]

        # Update UIDs accordingly
        replaced_uids = uids.copy()
        for bad_idx, replacement_idx in zip(bad_indices, replacement_indices):
            replaced_uids[bad_idx] = uids[replacement_idx]

        logger.info(f"After replacement - Replaced {len(bad_indices) // n_samples_per_prompt} bad prompts")
        logger.info("==================================================")

        return generator_output, replaced_uids, False
    else:
        logger.warning("===================== Warning (Dynamic sampling replace) ====================")
        logger.warning("In this mini-batch, most training samples receive low variance rewards.")
        logger.warning("If you continue to see this warning, please check your data difficulty distribution.")
        logger.warning("==================================================")

        return generator_output, uids, True


def handle_filter_sampling(
    generator_output: GeneratorOutput,
    uids: List[str],
    sampling_config: Dict[str, Any],
    collected_state: DynamicSamplingState,
) -> Tuple[GeneratorOutput, List[str], bool, DynamicSamplingState]:
    """
    Handle filter-based sampling strategy (like DAPO).

    Args:
        generator_output: Current batch generator output
        uids: Current batch UIDs
        sampling_config: Configuration dict with sampling parameters
        collected_state: State for accumulating data across batches

    Returns:
        Tuple of (processed_generator_output, processed_uids, keep_sampling, updated_state)
    """
    target_batch_size = sampling_config["train_batch_size"]
    n_samples_per_prompt = sampling_config["n_samples_per_prompt"]

    # Extract rewards from collected output
    rewards_list = generator_output["rewards"]
    if rewards_list and isinstance(rewards_list[0], list):
        # Token-level rewards: sum to get sequence rewards
        rewards = np.array([sum(r) for r in rewards_list])
    else:
        rewards = np.array(rewards_list)

    # Group by UID and calculate standard deviation
    uid2metric_vals = defaultdict(list)
    for uid, reward in zip(uids, rewards):
        uid2metric_vals[uid].append(reward)

    uid2metric_std = {}
    for uid, metric_vals in uid2metric_vals.items():
        uid2metric_std[uid] = np.std(metric_vals)

    # Filter out groups with std == 0 and group size > 1
    kept_uids = [uid for uid, std in uid2metric_std.items() if std > 0 or n_samples_per_prompt == 1]
    kept_uids_set = set(kept_uids)

    # Filter trajectories based on kept UIDs
    kept_traj_idxs = []
    for idx, traj_uid in enumerate(uids):
        if traj_uid in kept_uids_set:
            kept_traj_idxs.append(idx)

    # Apply filtering to generator output
    filtered_output = filter_generator_output(generator_output, kept_traj_idxs)
    filtered_uids = [uids[idx] for idx in kept_traj_idxs]

    if "collected_generator_output" not in collected_state:
        collected_state.update(
            {
                "collected_generator_output": filtered_output,
                "collected_uids": filtered_uids.copy(),
                "num_prompts_in_batch": len(kept_uids),
            }
        )
    else:
        collected_state["collected_generator_output"] = concatenate_generator_outputs(
            [collected_state["collected_generator_output"], filtered_output]
        )
        collected_state["collected_uids"].extend(filtered_uids)
        collected_state["num_prompts_in_batch"] += len(kept_uids)

    # Check if we have enough prompts
    if collected_state["num_prompts_in_batch"] < target_batch_size:
        logger.info("============= Dynamic sampling filter =============")
        logger.info(f"Dynamic sampling: {collected_state['num_prompts_in_batch']} < {target_batch_size} prompts")
        logger.info(f"Resample batch {collected_state['sample_batch_count']}, continue sampling...")
        logger.info("==================================================")
        return generator_output, uids, True, collected_state
    else:
        logger.info("============= Dynamic sampling filter =============")
        logger.info(
            f"Dynamic sampling: collected {collected_state['num_prompts_in_batch']} >= {target_batch_size} prompts"
        )
        logger.info("==================================================")
        # Truncate to exact batch size if needed
        n_samples_per_prompt = sampling_config.get("n_samples_per_prompt", 1)
        max_trajectories = target_batch_size * n_samples_per_prompt
        final_output = collected_state["collected_generator_output"]
        final_uids = collected_state["collected_uids"]

        if len(final_uids) > max_trajectories:
            final_output = filter_generator_output(final_output, list(range(max_trajectories)))
            final_uids = final_uids[:max_trajectories]

        return final_output, final_uids, False, None


def get_bad_sample_replacements(good_uids: List[str], bad_uids: List[str]) -> List[str]:
    num_replacements = len(bad_uids)
    num_candidates = len(good_uids)

    if num_candidates >= num_replacements:
        perm = np.random.permutation(num_candidates)
        chosen_replacement_uids = np.array(list(good_uids))[perm[:num_replacements]]
    else:
        indices = np.random.randint(low=0, high=num_candidates, size=(num_replacements,))
        chosen_replacement_uids = np.array(list(good_uids))[indices]

    return chosen_replacement_uids


def filter_generator_output(output: GeneratorOutput, kept_indices: List[int]) -> GeneratorOutput:
    """Filter GeneratorOutput based on kept indices."""
    filtered = {
        "prompt_token_ids": [output["prompt_token_ids"][i] for i in kept_indices],
        "response_ids": [output["response_ids"][i] for i in kept_indices],
        "rewards": [output["rewards"][i] for i in kept_indices],
        "loss_masks": [output["loss_masks"][i] for i in kept_indices],
        "stop_reasons": None,
        "rollout_metrics": output.get("rollout_metrics"),
        "rollout_logprobs": (
            [output["rollout_logprobs"][i] for i in kept_indices] if output["rollout_logprobs"] else None
        ),
    }

    if output.get("stop_reasons"):
        filtered["stop_reasons"] = [output["stop_reasons"][i] for i in kept_indices]

    return filtered


def validate_generator_output(input_batch: GeneratorInput, generator_output: GeneratorOutput):
    """Validate the generator output."""
    if len(generator_output["response_ids"]) <= 0:
        raise RuntimeError("No outputs generated")

    # check that input prompts, response ids, and prompt token ids are all the same length
    num_prompts = len(input_batch["prompts"])
    num_responses = len(generator_output["response_ids"])
    num_prompt_tokens = len(generator_output["prompt_token_ids"])
    assert num_prompts == num_responses, f"Mismatch between prompts ({num_prompts}) and responses ({num_responses})"
    assert (
        num_responses == num_prompt_tokens
    ), f"Mismatch between responses ({num_responses}) and prompt_token_ids ({num_prompt_tokens})"

    # make sure all batch elements have the same length as response_ids (which should be non-zero)
    for key in generator_output:
        if isinstance(generator_output[key], list) and key in [
            "response_ids",
            "loss_masks",
            "rewards",
            "rollout_logprobs",
        ]:
            assert len(generator_output[key]) == len(
                generator_output["response_ids"]
            ), f"Generator output {key} length must be equal to response_ids length, got {len(generator_output[key])} and {len(generator_output['response_ids'])}"

    # make sure that each element of response ids and loss masks are all the same length (and token level rewards if used)
    for i, (response_ids, loss_masks, rewards) in enumerate(
        zip(generator_output["response_ids"], generator_output["loss_masks"], generator_output["rewards"])
    ):
        assert len(response_ids) == len(
            loss_masks
        ), f"Response ids and loss masks must have the same length, for sample {i} got {len(response_ids)} and {len(loss_masks)}"
        if isinstance(rewards, list):
            assert len(rewards) == len(
                response_ids
            ), f"Token rewards and response ids must have the same length, for sample {i} got {len(rewards)} and {len(response_ids)}"

        if generator_output["rollout_logprobs"]:
            assert len(response_ids) == len(
                generator_output["rollout_logprobs"][i]
            ), f"Response ids and rollout logprobs must have the same length, for sample {i} got {len(response_ids)} and {len(generator_output['rollout_logprobs'][i])}"

    # loss masks should be non-zero for at least one element for trainer
    if np.concatenate(generator_output["loss_masks"]).sum() == 0:
        logger.warning("All outputs are loss masked, which may lead to NaN loss, please check your generation logic!!")

<<<<<<< HEAD

def build_dataloader(cfg: DictConfig, dataset: PromptDataset, is_train=True) -> StatefulDataLoader:
    """
    Build the dataloader for the training or evaluation dataset
    """
    # prepare dataloader
    batch_size = cfg.trainer.train_batch_size if is_train else cfg.trainer.eval_batch_size

    # Seed the dataloader for reproducibility.
    seeded_generator = torch.Generator()
    seeded_generator.manual_seed(cfg.trainer.seed)

    dataloader = StatefulDataLoader(
        dataset,
        batch_size=batch_size,
        shuffle=True if is_train else False,
        collate_fn=dataset.collate_fn,
        # TODO(Charlie): debug why inference http endpoint is slow when num_workers is 8
        num_workers=0 if cfg.generator.enable_http_endpoint else 8,
        drop_last=True if is_train else False,
        generator=seeded_generator,
    )
    if is_train:
        logger.info(f"Total steps: {len(dataloader) * cfg.trainer.epochs}")
    else:
        logger.info(f"Validation set size: {len(dataloader)}")

    return dataloader
=======
    # check that the rewards are either List[float-like] or List[List[float-like]]
    rewards = generator_output["rewards"]
    if isinstance(rewards[0], list):
        assert all(
            isinstance(reward, list) for reward in rewards
        ), "rewards must be `List[float]` or `List[List[float]]`"
    else:
        assert all(
            not isinstance(reward, list) for reward in rewards
        ), "rewards must be `List[float]` or `List[List[float]]`"
>>>>>>> ad312249
<|MERGE_RESOLUTION|>--- conflicted
+++ resolved
@@ -627,7 +627,17 @@
     if np.concatenate(generator_output["loss_masks"]).sum() == 0:
         logger.warning("All outputs are loss masked, which may lead to NaN loss, please check your generation logic!!")
 
-<<<<<<< HEAD
+    # check that the rewards are either List[float-like] or List[List[float-like]]
+    rewards = generator_output["rewards"]
+    if isinstance(rewards[0], list):
+        assert all(
+            isinstance(reward, list) for reward in rewards
+        ), "rewards must be `List[float]` or `List[List[float]]`"
+    else:
+        assert all(
+            not isinstance(reward, list) for reward in rewards
+        ), "rewards must be `List[float]` or `List[List[float]]`"
+
 
 def build_dataloader(cfg: DictConfig, dataset: PromptDataset, is_train=True) -> StatefulDataLoader:
     """
@@ -655,16 +665,4 @@
     else:
         logger.info(f"Validation set size: {len(dataloader)}")
 
-    return dataloader
-=======
-    # check that the rewards are either List[float-like] or List[List[float-like]]
-    rewards = generator_output["rewards"]
-    if isinstance(rewards[0], list):
-        assert all(
-            isinstance(reward, list) for reward in rewards
-        ), "rewards must be `List[float]` or `List[List[float]]`"
-    else:
-        assert all(
-            not isinstance(reward, list) for reward in rewards
-        ), "rewards must be `List[float]` or `List[List[float]]`"
->>>>>>> ad312249
+    return dataloader